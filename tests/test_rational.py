--- conflicted
+++ resolved
@@ -209,15 +209,9 @@
         self.assertTupleEqual(produced, expected)
 
     def test_physical_fall(self):
-<<<<<<< HEAD
-        produced = tuple([round(r.invert_1 - r.invert_2, 1) for r, r_data in self.data.items()])
-        expected = (0.2, 0.2, 0.3, 0.3, 0.2, 0.9, 0.1, 0.3)
-        self.assertTupleEqual(produced, expected)
-=======
         data = tuple([round(r.inverts[0] - r.inverts[1], 1) for r, r_data in self.data.items()])
         control = (0.2, 0.2, 0.3, 0.3, 0.2, 0.9, 0.1, 0.3)
         self.assertTupleEqual(data, control)
->>>>>>> c18f6853
 
 
 class SteepAnalysisTest(unittest.TestCase):
@@ -272,13 +266,8 @@
 
     def test_get_cumulative_runoff(self):
         basin_data = hydraulics.totaled_basin_data(self.node)
-<<<<<<< HEAD
-        produced = tuple(
-            [round(r_data['c'] * r_data ['area'], 2) for r, r_data in basin_data.items()]
-=======
-        data = tuple(
+        produced = tuple(
             [round(r_data['c'] * r_data['area'], 2) for r, r_data in basin_data.items()]
->>>>>>> c18f6853
         )
         expected = (0.16, 0.96, 1.44, 1.84, 2.72)
         self.assertTupleEqual(produced, expected)
@@ -289,12 +278,6 @@
         self.assertTupleEqual(produced, expected)
 
     def test_physical_fall(self):
-<<<<<<< HEAD
         produced = tuple([round(r.invert_1 - r.invert_2, 2) for r, r_data in self.data.items()])
         expected = (0.5, 0.5, 4.2, 4.0, 1.0)
-        self.assertTupleEqual(produced, expected)
-=======
-        data = tuple([round(r.inverts[0] - r.inverts[1], 2) for r, r_data in self.data.items()])
-        control = (0.5, 0.5, 4.2, 4.0, 1.0)
-        self.assertTupleEqual(data, control)
->>>>>>> c18f6853
+        self.assertTupleEqual(produced, expected)